{
  "name": "@regosen/gapless-5",
<<<<<<< HEAD
  "version": "1.5.2",
=======
  "version": "1.5.3",
>>>>>>> c49f579a
  "description": "A gapless JavaScript audio player for HTML5",
  "main": "gapless5.js",
  "style": "gapless5.css",
  "types": "./types/gapless5.d.ts",
  "scripts": {
    "gen-types": "npx -p typescript tsc gapless5.js --declaration --allowJs --emitDeclarationOnly --outDir types",
    "lint": "eslint *.js",
    "test": "jest --runInBand"
  },
  "repository": {
    "type": "git",
    "url": "git+https://github.com/regosen/Gapless-5.git"
  },
  "keywords": [
    "audio",
    "music",
    "css",
    "webAudio",
    "gui",
    "seamless",
    "transition",
    "crossfade",
    "cross-fade",
    "typescript",
    "loop"
  ],
  "author": "Regaip Sen",
  "license": "MIT",
  "bugs": {
    "url": "https://github.com/regosen/Gapless-5/issues"
  },
  "homepage": "https://github.com/regosen/Gapless-5#readme",
  "devDependencies": {
    "@types/node": "^20.10.4",
    "jest": "^27.3.1",
    "typescript": "^5.3.3"
  }
}<|MERGE_RESOLUTION|>--- conflicted
+++ resolved
@@ -1,10 +1,6 @@
 {
   "name": "@regosen/gapless-5",
-<<<<<<< HEAD
-  "version": "1.5.2",
-=======
-  "version": "1.5.3",
->>>>>>> c49f579a
+  "version": "1.5.4",
   "description": "A gapless JavaScript audio player for HTML5",
   "main": "gapless5.js",
   "style": "gapless5.css",
